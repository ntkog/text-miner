'use strict';

// MODULES //

var setReadOnly = require( 'utils-define-read-only-property' );


// NAMESPACE //

var ns = {};


// CLASSES //

setReadOnly( ns, 'Corpus', require( './corpus.js' ) );
setReadOnly( ns, 'Document', require( './document.js' ) );
setReadOnly( ns, 'DocumentTermMatrix', require( './dtm.js' ) );
setReadOnly( ns, 'TermDocumentMatrix', require( './tdm.js' ) );


// FUNCTIONS //

<<<<<<< HEAD
setReadOnly( ns, 'weightTfIdf', require( './weightTfIdf.js' ) );
=======
setReadOnly( ns, 'weightTfIdf', require( './weight_tf_idf.js' ) );
>>>>>>> 93c8dd7f
setReadOnly( ns, 'expandContractions', require( './expand_contractions.js' ) );


// DATA //

setReadOnly( ns, 'CONTRACTIONS', require( './../data/contractions.json' ) );
setReadOnly( ns, 'STOPWORDS', require( './../data/stopwords.json' ) );


// EXPORTS //

module.exports = ns;<|MERGE_RESOLUTION|>--- conflicted
+++ resolved
@@ -20,11 +20,7 @@
 
 // FUNCTIONS //
 
-<<<<<<< HEAD
-setReadOnly( ns, 'weightTfIdf', require( './weightTfIdf.js' ) );
-=======
 setReadOnly( ns, 'weightTfIdf', require( './weight_tf_idf.js' ) );
->>>>>>> 93c8dd7f
 setReadOnly( ns, 'expandContractions', require( './expand_contractions.js' ) );
 
 
